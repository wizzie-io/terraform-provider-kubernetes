--- conflicted
+++ resolved
@@ -32,85 +32,7 @@
 			Create: schema.DefaultTimeout(5 * time.Minute),
 		},
 
-<<<<<<< HEAD
 		Schema: persistentVolumeClaimSpecFields(false),
-=======
-		Schema: map[string]*schema.Schema{
-			"metadata": namespacedMetadataSchema("persistent volume claim", true),
-			"spec": {
-				Type:        schema.TypeList,
-				Description: "Spec defines the desired characteristics of a volume requested by a pod author. More info: http://kubernetes.io/docs/user-guide/persistent-volumes#persistentvolumeclaims",
-				Required:    true,
-				ForceNew:    true,
-				MaxItems:    1,
-				Elem: &schema.Resource{
-					Schema: map[string]*schema.Schema{
-						"access_modes": {
-							Type:        schema.TypeSet,
-							Description: "A set of the desired access modes the volume should have. More info: http://kubernetes.io/docs/user-guide/persistent-volumes#access-modes-1",
-							Required:    true,
-							ForceNew:    true,
-							Elem:        &schema.Schema{Type: schema.TypeString},
-							Set:         schema.HashString,
-						},
-						"resources": {
-							Type:        schema.TypeList,
-							Description: "A list of the minimum resources the volume should have. More info: http://kubernetes.io/docs/user-guide/persistent-volumes#resources",
-							Required:    true,
-							ForceNew:    true,
-							MaxItems:    1,
-							Elem: &schema.Resource{
-								Schema: map[string]*schema.Schema{
-									"limits": {
-										Type:        schema.TypeMap,
-										Description: "Map describing the maximum amount of compute resources allowed. More info: http://kubernetes.io/docs/user-guide/compute-resources/",
-										Optional:    true,
-										ForceNew:    true,
-									},
-									"requests": {
-										Type:        schema.TypeMap,
-										Description: "Map describing the minimum amount of compute resources required. If this is omitted for a container, it defaults to `limits` if that is explicitly specified, otherwise to an implementation-defined value. More info: http://kubernetes.io/docs/user-guide/compute-resources/",
-										Optional:    true,
-										ForceNew:    true,
-									},
-								},
-							},
-						},
-						"selector": {
-							Type:        schema.TypeList,
-							Description: "A label query over volumes to consider for binding.",
-							Optional:    true,
-							ForceNew:    true,
-							MaxItems:    1,
-							Elem: &schema.Resource{
-								Schema: labelSelectorFields(),
-							},
-						},
-						"volume_name": {
-							Type:        schema.TypeString,
-							Description: "The binding reference to the PersistentVolume backing this claim.",
-							Optional:    true,
-							ForceNew:    true,
-							Computed:    true,
-						},
-						"storage_class_name": {
-							Type:        schema.TypeString,
-							Description: "Name of the storage class requested by the claim",
-							Optional:    true,
-							Computed:    true,
-							ForceNew:    true,
-						},
-					},
-				},
-			},
-			"wait_until_bound": {
-				Type:        schema.TypeBool,
-				Description: "Whether to wait for the claim to reach `Bound` state (to find volume in which to claim the space)",
-				Optional:    true,
-				Default:     true,
-			},
-		},
->>>>>>> ac42890b
 	}
 }
 
