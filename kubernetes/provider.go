--- conflicted
+++ resolved
@@ -119,11 +119,8 @@
 		},
 
 		DataSourcesMap: map[string]*schema.Resource{
-<<<<<<< HEAD
 			"kubernetes_deployment":    dataSourceKubernetesDeployment(),
-=======
 			"kubernetes_secret":        dataSourceKubernetesSecret(),
->>>>>>> 3c07717f
 			"kubernetes_service":       dataSourceKubernetesService(),
 			"kubernetes_storage_class": dataSourceKubernetesStorageClass(),
 		},
